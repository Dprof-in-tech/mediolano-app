import { useState, useCallback, useEffect } from "react";
import {
  useAccount,
  useContract,
  useSendTransaction,
} from "@starknet-react/core";
import { Abi } from "starknet";
import { ipCollectionAbi } from "@/abis/ip_collection";
import { COLLECTION_CONTRACT_ADDRESS } from "@/services/constants";
import { fetchOneByOne } from "@/lib/utils";

import { fetchIPFSMetadata, processIPFSHashToUrl } from "@/utils/ipfs";
import { Collection, CollectionValidator } from "@/lib/types";

export interface ICreateCollection {
  name: string;
  symbol: string;
  base_uri: string;
}

export interface CollectionFormData {
  name: string;
  symbol: string;
  description: string;
  type: string;
  visibility: string;
  coverImage?: string;
  enableVersioning: boolean;
  allowComments: boolean;
  requireApproval: boolean;
}

export interface CollectionMetadata {
  id: string;
  name: string;
  symbol: string;
  base_uri: string;
  owner: string;
  ip_nft: string;
  is_active: boolean;
  total_minted: string;
  total_burned: string;
  total_transfers: string;
  last_mint_time: string;
  last_burn_time: string;
  last_transfer_time: string;
}



export interface UseCollectionReturn {
  createCollection: (formData: ICreateCollection) => Promise<void>;
  isCreating: boolean;
  error: string | null;
}

const COLLECTION_CONTRACT_ABI = ipCollectionAbi as Abi;

// function to process collection metadata with validation
async function processCollectionMetadata(
  id: string, 
  metadata: CollectionMetadata
): Promise<Collection> {
  let baseUri = metadata.base_uri;
  const nftAddress = metadata.ip_nft;
  let isValidIPFS = false;
  
  if (typeof baseUri === 'string') {
    // Process baseUri
    const processedBaseUri = processIPFSHashToUrl(baseUri, '/placeholder.svg');
    // Check if the processed URL is valid for IPFS metadata fetching
    if (processedBaseUri && processedBaseUri.includes('/ipfs/')) {
      baseUri = processedBaseUri;
      isValidIPFS = true;
    }
  }
  
  // Fetch IPFS metadata if available
  let ipfsMetadata = null;
  try {
    if (isValidIPFS && baseUri && baseUri.includes('/ipfs/')) {
      const cidMatch = baseUri.match(/\/ipfs\/([a-zA-Z0-9]{46,})/);
      if (cidMatch) {
        const cid = cidMatch[1];
        if (cid.length >= 46) {
          ipfsMetadata = await fetchIPFSMetadata(cid);
        }
      }
    }
  } catch (error) {
    console.warn(`Failed to fetch IPFS metadata for collection ${id}:`, error);
    ipfsMetadata = null;
  }
  
  // Clean the name - remove null bytes and trim
  let cleanName = metadata.name;
  if (typeof cleanName === 'string') {
    cleanName = cleanName.replace(/\0/g, '').trim();
  }
  
  // Use total_minted for total supply 
  const totalSupply = parseInt(metadata.total_minted) || 0;
  
  // Process image with priority: IPFS metadata > valid IPFS URL > placeholder
  let image = '/placeholder.svg';
  if (ipfsMetadata?.coverImage) {
    image = processIPFSHashToUrl(ipfsMetadata.coverImage as string, '/placeholder.svg');
  } else if (ipfsMetadata?.image) {
    image = processIPFSHashToUrl(ipfsMetadata.image as string, '/placeholder.svg');
  } else if (isValidIPFS && baseUri) {
    image = baseUri;
  }
  
  // Additional check: if the IPFS metadata itself has "undefined/" prefix, handle it
  if (ipfsMetadata && typeof ipfsMetadata === 'object') {
    // Check if any field in the metadata has "undefined/" prefix
    Object.keys(ipfsMetadata).forEach(key => {
      const value = ipfsMetadata[key];
      if (typeof value === 'string' && value.startsWith('undefined/')) {
        const cid = value.replace('undefined/', '');
        if (cid.match(/^[a-zA-Z0-9]{34,}$/)) {
          ipfsMetadata[key] = `https://gateway.pinata.cloud/ipfs/${cid}`;
        }
      }
    });
  }

  // Create the collection object
  const collection: Collection = {
    id: id,
    name: cleanName || 'Unnamed Collection',
    description: ipfsMetadata?.description || 'No description available',
    image: image,
    nftAddress: nftAddress,
<<<<<<< HEAD
    owner: metadata.owner,
=======
    owner: metadata.owner && metadata.owner !== "0" && metadata.owner !== "0x0" ? `0x${BigInt(metadata.owner).toString(16)}` : "",
>>>>>>> 9c14f91c
    isActive: metadata.is_active,
    totalMinted: parseInt(metadata.total_minted) || 0,
    totalBurned: parseInt(metadata.total_burned) || 0,
    totalTransfers: parseInt(metadata.total_transfers) || 0,
    lastMintTime: metadata.last_mint_time,
    lastBurnTime: metadata.last_burn_time,
    lastTransferTime: metadata.last_transfer_time,
    itemCount: (parseInt(metadata.total_minted) || 0) - (parseInt(metadata.total_burned) || 0),
    totalSupply: totalSupply,
    baseUri: baseUri,
    symbol: metadata.symbol,
    type: typeof ipfsMetadata?.type === 'string' ? ipfsMetadata.type : undefined,
    visibility: typeof ipfsMetadata?.visibility === 'string' ? ipfsMetadata.visibility : undefined,
    enableVersioning: typeof ipfsMetadata?.enableVersioning === 'boolean' ? ipfsMetadata.enableVersioning : undefined,
    allowComments: typeof ipfsMetadata?.allowComments === 'boolean' ? ipfsMetadata.allowComments : undefined,
    requireApproval: typeof ipfsMetadata?.requireApproval === 'boolean' ? ipfsMetadata.requireApproval : undefined,
  };

  // Validate and normalize the collection
  const validatedCollection = CollectionValidator.validateAndNormalize(collection);
  if (!validatedCollection) {
    // Return a minimal valid collection as fallback
    return {
      id: id,
      name: 'Invalid Collection',
      description: 'This collection has invalid data',
      image: '/placeholder.svg',
      nftAddress: '',
      owner: '',
      isActive: false,
      totalMinted: 0,
      totalBurned: 0,
      totalTransfers: 0,
      lastMintTime: '',
      lastBurnTime: '',
      lastTransferTime: '',
      itemCount: 0,
      totalSupply: 0,
      baseUri: '',
    };
  }

  return validatedCollection;
}

export function useCollection(): UseCollectionReturn {
  const { address } = useAccount();
  const [isCreating, setIsCreating] = useState(false);
  const [error, setError] = useState<string | null>(null);

  const { contract } = useContract({
    abi: COLLECTION_CONTRACT_ABI as Abi,
    address: COLLECTION_CONTRACT_ADDRESS as `0x${string}`,
  });

  const { sendAsync: createCollectionSend } = useSendTransaction({
    calls: [],
  });

  const createCollection = useCallback(
    async (formData: ICreateCollection) => {
      if (!address) {
        throw new Error("Wallet not connected");
      }

      if (!contract) {
        throw new Error("Contract not available");
      }

      setIsCreating(true);
      setError(null);

      try {
        // Clean and uppercase the name (remove non-alphanumeric chars)
        const cleanName = (formData.symbol || "")
          .replace(/[^a-zA-Z0-9]/g, "")
          .toUpperCase();

        // Use up to 6 characters, or the full cleanName if it's shorter, fallback to 'COLL' if empty
        const symbol = cleanName || "COLL";

        // Prepare contract call - pass strings directly as ByteArray parameters
        const contractCall = contract.populate("create_collection", [
          formData.name, // name as ByteArray
          symbol, // symbol as ByteArray
          formData.base_uri, // base_uri as ByteArray
        ]);

        // Execute the transaction
        await createCollectionSend([contractCall]);
      } catch (err) {
        const errorMessage =
          err instanceof Error ? err.message : "Failed to create collection";
        setError(errorMessage);
        throw err;
      } finally {
        setIsCreating(false);
      }
    },
    [address, contract, createCollectionSend]
  );

  return {
    createCollection,
    isCreating,
    error,
  };
}

interface UseGetAllCollectionsReturn {
  collections: Collection[];
  loading: boolean;
  error: string | null;
  reload: () => void;
}

export function useGetAllCollections(): UseGetAllCollectionsReturn {
  const [collections, setCollections] = useState<Collection[]>([]);
  const [loading, setLoading] = useState(true); 
  const [error, setError] = useState<string | null>(null);

  const { contract } = useContract({
    abi: COLLECTION_CONTRACT_ABI as Abi,
    address: COLLECTION_CONTRACT_ADDRESS as `0x${string}`,
  });

  const loadCollections = useCallback(async () => {
    if (!contract) {
      setLoading(false);
      setError("Contract not ready");
      return;
    }
    setLoading(true);
    setError(null);
    

    try {
      const collections: number[] = [];
      for (let i = 0; i < 12; i++) {
        const isValid = await contract.call("is_valid_collection", [i]);
        if (isValid) {
          collections.push(i);
        }
      }
      
      const collectionsData = await Promise.all(
         collections.map(async (id) => {
           const collection = await contract.call("get_collection", [id.toString()]);
           const collectionStat = await contract.call("get_collection_stats", [id.toString()]);
           const metadata = { id, ...collection, ...collectionStat } as CollectionMetadata;
           
           
           return await processCollectionMetadata(id.toString(), metadata);
         })
       );
       setCollections(collectionsData);
       
    } catch (err) {
      setError(err instanceof Error ? err.message : "Failed to fetch collections");
    } finally {
      setLoading(false);
    }
  }, [contract]);

  useEffect(() => {
    loadCollections();
  }, [loadCollections]);

  return { collections, loading, error, reload: loadCollections };
}

interface UseGetCollectionReturn {
  fetchCollection: (id: string) => Promise<Collection>;
}

export function useGetCollection(): UseGetCollectionReturn {
  const { contract } = useContract({
    abi: COLLECTION_CONTRACT_ABI as Abi,
    address: COLLECTION_CONTRACT_ADDRESS as `0x${string}`,
  });

  const fetchCollection = useCallback(
    async (id: string): Promise<Collection> => {
      if (!contract) throw new Error("Contract not ready");
      
      try {
        // Get collection data
        const collection = await contract.call("get_collection", [String(id)]);
        const collectionStat = await contract.call("get_collection_stats", [String(id)]);
        const metadata = { id, ...collection, ...collectionStat } as CollectionMetadata;
                
        return await processCollectionMetadata(id, metadata);
        
      } catch (error) {
        console.error(`Error fetching collection ${id}:`, error);
        throw error;
      }
    },
    [contract]
  );

  return { fetchCollection };
}

interface UseGetCollectionsReturn {
  collections: Collection[];
  loading: boolean;
  error: string | null;
  reload: () => void;
}

export function useGetCollections(walletAddress?: `0x${string}`): UseGetCollectionsReturn {
  const [collections, setCollections] = useState<Collection[]>([]);
  const [loading, setLoading] = useState(false);
  const [error, setError] = useState<string | null>(null);

  const { contract } = useContract({
    abi: COLLECTION_CONTRACT_ABI as Abi,
    address: COLLECTION_CONTRACT_ADDRESS as `0x${string}`,
  });

  const { fetchCollection } = useGetCollection();

  const loadCollections = useCallback(async () => {
    if (!contract || !walletAddress) return;
    setLoading(true);
    setError(null);

    try {
      const ids: string[] = await contract.call(
        "list_user_collections",
        [walletAddress],
        {
          parseRequest: true,
          parseResponse: true,
        }
      );

      const results = await fetchOneByOne(
        ids.map((id) => () => fetchCollection(id)),
        700
      );

      setCollections(results);
    } catch (err) {
      setError(
        err instanceof Error ? err.message : "Failed to fetch collections"
      );
    } finally {
      setLoading(false);
    }
  }, [contract, walletAddress, fetchCollection]);

  useEffect(() => {
    loadCollections();
  }, [loadCollections]);

  return { collections, loading, error, reload: loadCollections };
}

export function useIsCollectionOwner() {
  const { contract } = useContract({
    abi: COLLECTION_CONTRACT_ABI as Abi,
    address: COLLECTION_CONTRACT_ADDRESS as `0x${string}`,
  });

  const checkOwnership = useCallback(
    async (collectionId: string, owner: string): Promise<boolean> => {
      if (!contract) throw new Error("Contract not available");

      return await contract.call("is_collection_owner", [collectionId, owner]);
    },
    [contract]
  );

  return { checkOwnership };
}<|MERGE_RESOLUTION|>--- conflicted
+++ resolved
@@ -132,11 +132,9 @@
     description: ipfsMetadata?.description || 'No description available',
     image: image,
     nftAddress: nftAddress,
-<<<<<<< HEAD
-    owner: metadata.owner,
-=======
+
     owner: metadata.owner && metadata.owner !== "0" && metadata.owner !== "0x0" ? `0x${BigInt(metadata.owner).toString(16)}` : "",
->>>>>>> 9c14f91c
+
     isActive: metadata.is_active,
     totalMinted: parseInt(metadata.total_minted) || 0,
     totalBurned: parseInt(metadata.total_burned) || 0,
