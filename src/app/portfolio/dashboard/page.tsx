--- conflicted
+++ resolved
@@ -13,7 +13,6 @@
   Wallet,
 } from "lucide-react";
 import Link from "next/link";
-<<<<<<< HEAD
 import { Button } from "@/components/ui/button";
 import {
   Card,
@@ -41,14 +40,6 @@
 } from "@/components/ui/select";
 // import { ConnectWallet } from "@/components/ConnectWallet"
 import { usePortfolio } from "@/hooks/usePortfolio";
-=======
-import { Button } from "@/components/ui/button"
-import { Card, CardContent, CardDescription, CardFooter, CardHeader, CardTitle } from "@/components/ui/card"
-import { Input } from "@/components/ui/input"
-import { Table, TableBody, TableCell, TableHead, TableHeader, TableRow } from "@/components/ui/table"
-import { Select, SelectContent, SelectItem, SelectTrigger, SelectValue } from "@/components/ui/select"
-import { usePortfolio } from "@/hooks/usePortfolio"
->>>>>>> 730d593d
 import { useMIP } from "@/hooks/useMIP";
 import { useRouter } from "next/navigation";
 import NFTCard from "@/components/NFTCard";
@@ -173,18 +164,10 @@
                     "No recorded activity"}
               </div>
               <p className="text-xs text-muted-foreground">
-<<<<<<< HEAD
-                {address && isLoading
-                  ? ""
-                  : // : (portfolioStats.recentActivity.length > 0
-                    // ? `${portfolioStats.recentActivity[0].type === "buy" ? "Bought" : "Sold"} for ${portfolioStats.recentActivity[0].price} STRK`
-                    "(Demonstration)"}
-=======
                 {address && isLoading ? "" 
                   // : (portfolioStats.recentActivity.length > 0 
                   // ? `${portfolioStats.recentActivity[0].type === "buy" ? "Bought" : "Sold"} for ${portfolioStats.recentActivity[0].price} STRK` 
                   : "(Preview)"}
->>>>>>> 730d593d
               </p>
             </CardContent>
           </Card>
@@ -201,15 +184,8 @@
           {address && isLoading ? (
             <div className="text-center py-8">Loading your assets...</div>
           ) : tokenIdsError ? (
-<<<<<<< HEAD
-            <div className="text-center py-8 text-red-500">
-              {tokenIdsError.message}
-            </div>
-          ) : balance === 0 ? (
-=======
             <div className="text-center py-8 text-red-500">{tokenIdsError.message}</div>          
           ) : balance === BigInt(0) ? (
->>>>>>> 730d593d
             <div className="text-center py-8">
               <p>Your Programmable IP will appear here after creation.</p>
             </div>
