--- conflicted
+++ resolved
@@ -2,7 +2,22 @@
 
 import type React from "react";
 
-<<<<<<< HEAD
+import { useState } from "react"
+import Link from "next/link"
+import { ArrowLeft, Upload, FolderPlus, AlertCircle } from "lucide-react"
+import { Button } from "@/components/ui/button"
+import { Card, CardContent, CardDescription, CardFooter, CardHeader, CardTitle } from "@/components/ui/card"
+import { Input } from "@/components/ui/input"
+import { Label } from "@/components/ui/label"
+import { Textarea } from "@/components/ui/textarea"
+import { Select, SelectContent, SelectItem, SelectTrigger, SelectValue } from "@/components/ui/select"
+import { Switch } from "@/components/ui/switch"
+import { Tabs, TabsContent, TabsList, TabsTrigger } from "@/components/ui/tabs"
+import { Alert, AlertDescription } from "@/components/ui/alert"
+import type { Collection } from "@/types/asset"
+import { useCollection, CollectionFormData } from "@/hooks/use-collection"
+import { useToast } from "@/hooks/use-toast"
+import { useAccount } from "@starknet-react/core"
 import { useRef, useState } from "react";
 import Link from "next/link";
 import { ArrowLeft, FolderPlus, AlertCircle } from "lucide-react";
@@ -50,25 +65,6 @@
     description: "",
     type: "art",
     visibility: "private",
-=======
-import { useState } from "react"
-import Link from "next/link"
-import { ArrowLeft, Upload, FolderPlus, AlertCircle } from "lucide-react"
-import { Button } from "@/components/ui/button"
-import { Card, CardContent, CardDescription, CardFooter, CardHeader, CardTitle } from "@/components/ui/card"
-import { Input } from "@/components/ui/input"
-import { Label } from "@/components/ui/label"
-import { Textarea } from "@/components/ui/textarea"
-import { Select, SelectContent, SelectItem, SelectTrigger, SelectValue } from "@/components/ui/select"
-import { Switch } from "@/components/ui/switch"
-import { Tabs, TabsContent, TabsList, TabsTrigger } from "@/components/ui/tabs"
-import { Alert, AlertDescription } from "@/components/ui/alert"
-import type { Collection } from "@/types/asset"
-import { useCollection, CollectionFormData } from "@/hooks/use-collection"
-import { useToast } from "@/hooks/use-toast"
-import { useAccount } from "@starknet-react/core"
-
-export default function CreateCollectionPage() {
   const { createCollection, isCreating, error } = useCollection()
   const { toast } = useToast()
   const { address: walletAddress } = useAccount()
@@ -80,7 +76,6 @@
     description: '',
     type: 'art',
     visibility: 'public',
->>>>>>> 85e3382f
     coverImage: undefined,
     enableVersioning: true,
     allowComments: false,
@@ -129,19 +124,16 @@
 
       // Reset form
       setFormData({
-<<<<<<< HEAD
         name: "",
         symbol: "",
         description: "",
         type: "art",
         visibility: "private",
-=======
         name: '',
         symbol: 'MIP',
         description: '',
         type: 'art',
         visibility: 'public',
->>>>>>> 85e3382f
         coverImage: undefined,
         enableVersioning: true,
         allowComments: false,
@@ -183,14 +175,11 @@
 
         <div className="mb-8">
           <h1 className="text-3xl font-bold mb-2">Create New Collection</h1>
-<<<<<<< HEAD
           <p className="text-muted-foreground">
             Create a new collection to organize your intellectual property
             assets
           </p>
-=======
           <p className="text-muted-foreground">Mint a new collection to organize your intellectual property assets onchain</p>
->>>>>>> 85e3382f
         </div>
 
         <div className="grid grid-cols-1 lg:grid-cols-3 gap-8">
@@ -287,15 +276,12 @@
                   />
                 </CardContent>
                 <CardFooter className="flex justify-between">
-<<<<<<< HEAD
                   <Button variant="outline" type="button">
                     Save as Draft
                   </Button>
                   <Button
-=======
                   
                   <Button 
->>>>>>> 85e3382f
                     type="submit"
                     disabled={isCreating || !walletAddress || upload_loading}
                   >
@@ -345,15 +331,10 @@
 
                   <div className="flex items-center justify-between">
                     <div>
-<<<<<<< HEAD
                       <p className="font-medium">Allow Comments</p>
                       <p className="text-sm text-muted-foreground">
                         Enable commenting on collection assets
                       </p>
-=======
-                      <p className="font-medium">Open Edition</p>
-                      <p className="text-sm text-muted-foreground">Enable collaborative minting</p>
->>>>>>> 85e3382f
                     </div>
                     <Switch
                       checked={formData.allowComments}
@@ -382,15 +363,10 @@
 
               <Card>
                 <CardHeader>
-<<<<<<< HEAD
                   <CardTitle>Collection Templates</CardTitle>
                   <CardDescription>
                     Apply templates to standardize asset creation
                   </CardDescription>
-=======
-                  <CardTitle>Collection Guide</CardTitle>
-                  <CardDescription>Apply templates to standardize asset creation</CardDescription>
->>>>>>> 85e3382f
                 </CardHeader>
                 <CardContent>
                   <Tabs defaultValue="recommended">
@@ -405,17 +381,10 @@
                     <TabsContent value="recommended" className="space-y-2 mt-2">
                       <div className="p-2 border rounded-md flex items-center justify-between">
                         <div>
-<<<<<<< HEAD
                           <p className="font-medium">Art Template</p>
                           <p className="text-xs text-muted-foreground">
                             For visual artwork
                           </p>
-=======
-                          <p className="font-medium">What is a IP collection?</p>
-                          <p className="mt-4 text-sm text-muted-foreground">A Programmable IP Collection (Non-Fungible Token collection) is essentially a series of blockchain-based assets, each with unique identifying programmable code and metadata.</p>
-                          <p className="mt-4 text-sm text-muted-foreground mt-1">Collections allow you to group related assets together, making it easier to manage and interact with them.</p>
-
->>>>>>> 85e3382f
                         </div>
                        
                       </div>
@@ -424,28 +393,14 @@
                     <TabsContent value="custom" className="mt-2">
                       <div className="p-2 border rounded-md flex items-center justify-between">
                         <div>
-<<<<<<< HEAD
                           <p className="font-medium">NFT Template</p>
                           <p className="text-xs text-muted-foreground">
                             For digital collectibles
                           </p>
-=======
-                          <p className="font-medium mb-1">Collections Checklist</p>
-                          <p className="text-xs text-muted-foreground mb-2">
-                            Making the most of your collection page helps others better understand your project.
-                          </p>
-                          <ul className="list-disc list-inside text-xs space-y-1 text-muted-foreground">
-                            <li>Choose a collection name</li>
-                            <li>Fill in your collection details</li>
-                            <li>Add image / media</li>
-                            <li>Link out to your links</li>
-                          </ul>
->>>>>>> 85e3382f
                         </div>
                        
                       </div>
                     </TabsContent>
-<<<<<<< HEAD
                     <TabsContent value="custom" className="mt-2">
                       <p className="text-sm text-muted-foreground">
                         You haven&apos;t created any custom templates yet.
@@ -454,8 +409,6 @@
                         Create Template
                       </Button>
                     </TabsContent>
-=======
->>>>>>> 85e3382f
                   </Tabs>
                 </CardContent>
               </Card>
